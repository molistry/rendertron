--- conflicted
+++ resolved
@@ -8,18 +8,8 @@
 import * as puppeteer from 'puppeteer';
 import * as url from 'url';
 
-<<<<<<< HEAD
 import {Renderer, ScreenshotError} from './renderer';
-
-const CONFIG_PATH = path.resolve(__dirname, '../config.json');
-
-type Config = {
-  cache: 'memory'|'datastore'|null;
-};
-=======
-import { Renderer, ScreenshotError } from './renderer';
-import { Config, ConfigManager } from './config';
->>>>>>> 47dde05c
+import {Config, ConfigManager} from './config';
 
 /**
  * Rendertron rendering service. This runs the server which routes rendering
@@ -27,15 +17,9 @@
  */
 export class Rendertron {
   app: Koa = new Koa();
-<<<<<<< HEAD
-  config: Config = {cache:null};
+  config: Config = ConfigManager.config;
   private renderer: Renderer|undefined;
   private port = process.env.PORT || '3000';
-=======
-  private config: Config = ConfigManager.config;
-  private renderer: Renderer | undefined;
-  private port = process.env.PORT;
->>>>>>> 47dde05c
 
   async initialize() {
     // Load config
@@ -55,23 +39,14 @@
 
     this.app.use(route.get('/', async (ctx: Koa.Context) => {
       await koaSend(
-<<<<<<< HEAD
         ctx, 'index.html', {root: path.resolve(__dirname, '../src')});
-=======
-        ctx, 'index.html', { root: path.resolve(__dirname, '../src') });
->>>>>>> 47dde05c
     }));
     this.app.use(
       route.get('/_ah/health', (ctx: Koa.Context) => ctx.body = 'OK'));
 
     // Optionally enable cache for rendering requests.
-<<<<<<< HEAD
     if (this.config.cache === 'datastore') {
       const {DatastoreCache} = await import('./datastore-cache');
-=======
-    if (this.config.datastoreCache) {
-      const { DatastoreCache } = await import('./datastore-cache');
->>>>>>> 47dde05c
       this.app.use(new DatastoreCache().middleware());
     } else if (this.config.cache === 'memory') {
       const {MemoryCache} = await import('./memory-cache');
